--- conflicted
+++ resolved
@@ -208,14 +208,6 @@
                 _axis.set_ylabel("log $(N_u) ~({\\rm cm}^{-2})$")
         else:
             _axis.set_ylabel(kwargs_opts["ylabel"])
-<<<<<<< HEAD
-=======
-        # first = True
->>>>>>> 24839735
-        if kwargs_opts["label"] == "id":
-            for lab in sorted(cdavg):
-                _axis.text(x=energies[lab] + 100, y=np.log10(cdavg[lab]), s=str(lab))
-        elif kwargs_opts["label"] == "j":  # label the points with e.g. J=2,3,4...
             for lab in sorted(cdavg):
                 # this fails because the lowest J may not be the first data point.
                 # we'd have to sort on Ju of the data. Which isn't even unique
